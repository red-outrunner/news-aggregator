# news-aggregator
News collecting code from various sites
craeted by Weo Sikho Fuzile

# News Aggregator 🗞️

Keep it a stack - staying informed is crucial but who's got time to browse 50 different news sites? This Go-powered news aggregator pulls everything you need to know about any topic, person, or company in one clean feed.

## What It Does

This joint hits the NewsAPI to fetch the latest articles based on whatever you're curious about. Type in anything - "Tesla", "crypto", "climate change", whatever you're trying to stay up on - and it'll serve up the 18 most recent stories, sorted fresh to old.

## Features

- Real-time news fetching from NewsAPI's global sources
- Clean article display with titles, descriptions, and direct links
- Auto-sorting by publish date so you get the latest first
- English language focus (but you can mod that if you want)
- Caps at 18 articles to keep it digestible

## Before You Even Start

Look, this whole thing runs on NewsAPI, so you need a key - non-negotiable. Head to [NewsAPI](https://newsapi.org/register) and get yours (it's free, don't trip). Without this, you might as well try to run a car with no gas.

## Setup

1. First things first, cop Go from [golang.org](https://golang.org/dl/) if you ain't got it
2. Clone this repo (you know the vibes):
```bash
git clone https://github.com/your-username/news-aggregator.git
cd news-aggregator
```
3. Remember that API key we talked about? Drop it in the code where it says `YOUR_NEWS_API_KEY`. Don't skip this - the whole thing's gonna flame out if you try running it with the default placeholder

## Running It

Just hit it with:
```bash
go run main.go
```

Then type whatever you're trying to read about when it asks. Simple as that.

## Structure

- `Article` struct: Holds the news piece details
- `NewsResponse` struct: Manages the API response
- `fetchNews()`: Handles the API call
- `sortByLatest()`: Keeps everything chronological
- `displayArticles()`: Formats everything clean for your terminal

## Pro Tips

- No API key = no news, simple math. Don't even try running this without setting up your key first
- The free API tier got limits like a club bouncer, so don't spam it
- Keep your searches specific - "SpaceX latest launch" will get you better results than just "space"
- Want more than 18 articles? Just tweak that limit in the code
- API key acting up? Double-check you pasted it right

## Contributing

See something you could make better? Pull requests are welcome. No bureaucracy - just make it work better.



Built with Go, powered by NewsAPI, and zero bloat. Questions? Drop an issue in the repo.

## GUI mode changes coming soon bro's

to make it mire fresh and seamless like Thanos glove:
1. entering API key on Gui Mode also on console mode
2. add up sort function on the console
3. get access to more news site where reading articles cost $free.99c
4. make the thing a bit pretty
5. have bookmarks
6. measure memory when running
<<<<<<< HEAD
7. api to web?
8. build and package it
9. Ai summary + prompt to figure out narative or sumn like that
=======
7. api to web page - dread
8. build and package it
9. Ai summary + prompt to figure out narative or sumn like that
>>>>>>> 411accbd
<|MERGE_RESOLUTION|>--- conflicted
+++ resolved
@@ -74,12 +74,6 @@
 4. make the thing a bit pretty
 5. have bookmarks
 6. measure memory when running
-<<<<<<< HEAD
-7. api to web?
-8. build and package it
-9. Ai summary + prompt to figure out narative or sumn like that
-=======
 7. api to web page - dread
 8. build and package it
-9. Ai summary + prompt to figure out narative or sumn like that
->>>>>>> 411accbd
+9. Ai summary + prompt to figure out narative or sumn like that